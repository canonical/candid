--- conflicted
+++ resolved
@@ -26,29 +26,14 @@
     <div class="row">
       <div class="col-6 col-start-large-4">
         <div class="p-card--highlighted">
-<<<<<<< HEAD
-          <div class="p-card__thumbnail">
-            <h1 class="p-heading--four">Security keys</h1>
-          </div>
-          <hr class="u-sv1">
-=======
           <h1 class="p-heading--four">Security keys</h1>
->>>>>>> ec018098
           {{if .MustRegister}}
             <p class="p-text" id='note'>Identity provider requires you to register a 2FA security key.</p>
             <div class="row">
               <label for="security-key">Security key name</label>
-<<<<<<< HEAD
-            </div>
-            <div class="row">
-              <input type="text" id="credentialName" name="security-key" placeholder="Credential name" maxlength="44" class="form-control col-4" required>
-              <button class="p-button--positive is-inline col-2" onclick="registerSecurityKey()" disabled id="registration-button">Register</button>
-            </div>
-=======
             </div>
             <input type="text" id="credentialName" name="security-key" placeholder="Credential name" maxlength="44" required />
             <button class="p-button--positive u-no-margin--bottom" onclick="registerSecurityKey()" disabled id="registration-button">Register</button>
->>>>>>> ec018098
           {{else}}
             <p class="p-text" id='note'>Please complete the MFA login.</p>
           {{end}}
